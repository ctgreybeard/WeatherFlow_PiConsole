# WeatherFlow PiConsole: Raspberry Pi Python console for WeatherFlow Smart Home
# Weather Station. Copyright (C) 2018-2020 Peter Davis

# This program is free software: you can redistribute it and/or modify it under
# the terms of the GNU General Public License as published by the Free Software
# Foundation, either version 3 of the License, or (at your option) any later
# version.

# This program is distributed in the hope that it will be useful, but WITHOUT
# ANY WARRANTY; without even the implied warranty of MERCHANTABILITY or FITNESS
# FOR A PARTICULAR PURPOSE. See the GNU General Public License for more
# details.

# You should have received a copy of the GNU General Public License along with
# this program. If not, see <http://www.gnu.org/licenses/>.

# ==============================================================================
# CREATE OR UPDATE wfpiconsole.ini FILE
# ==============================================================================
# Import required modules
from lib     import config as configFile
from pathlib import Path

# Create or update config file if required
if not Path('wfpiconsole.ini').is_file():
    configFile.create()
else:
    configFile.update()

# ==============================================================================
# INITIALISE KIVY GRAPHICS BACKEND BASED ON CURRENT HARDWARE TYPE
# ==============================================================================
# Import required modules
import configparser
import os

# Load config file
config = configparser.ConfigParser()
config.read('wfpiconsole.ini')

# Initialise Kivy backend based on current hardware
if config['System']['Hardware'] == 'Pi4':
    os.environ['SDL_VIDEO_ALLOW_SCREENSAVER'] = '1'
    os.environ['KIVY_GRAPHICS'] = 'gles'
    os.environ['KIVY_WINDOW']   = 'sdl2'
elif config['System']['Hardware'] == 'Pi3':
    os.environ['KIVY_GL_BACKEND'] = 'gl'

# ==============================================================================
# INITIALISE KIVY TWISTED WEBSOCKET CLIENT
# ==============================================================================
from kivy.support import install_twisted_reactor
install_twisted_reactor()

from twisted.python             import log
from twisted.internet.protocol  import ReconnectingClientFactory
from twisted.protocols.policies import TimeoutMixin
from autobahn.twisted.websocket import WebSocketClientProtocol,WebSocketClientFactory,connectWS

# Specifies behaviour of Websocket Client
class WeatherFlowClientProtocol(WebSocketClientProtocol,TimeoutMixin):

    def onConnect(self, response):
        self.factory.resetDelay()
        self.setTimeout(300)

    def onOpen(self):
        self.factory._proto = self

    def onMessage(self,payload,isBinary):
        Message = json.loads(payload.decode('utf8'))
        self.factory._app.WebsocketDecodeMessage(Message)
        self.resetTimeout()

    def timeoutConnection(self):
        self.transport.loseConnection()

    def onClose(self,wasClean,code,reason):
        self.factory._proto = None

# Specifies Websocket Factory
class WeatherFlowClientFactory(WebSocketClientFactory,ReconnectingClientFactory):

    # Define protocol and reconnection properties
    protocol = WeatherFlowClientProtocol
    initialDelay = 60
    maxDelay = 60
    jitter = 0

    def clientConnectionFailed(self,connector,reason):
        print('Client connection failed .. retrying ..')
        self.setProtocolOptions(openHandshakeTimeout=60)
        self.retry(connector)

    def clientConnectionLost(self,connector,reason):
        print('Client connection lost .. retrying ..')
        self.setProtocolOptions(openHandshakeTimeout=60)
        self.retry(connector)

    def __init__(self, url, app):
        WebSocketClientFactory.__init__(self,url)
        self._app = app
        self._proto = None

# ==============================================================================
# IMPORT REQUIRED CORE KIVY MODULES
# ==============================================================================
from kivy.core.window import Window
from kivy.properties  import DictProperty, NumericProperty, ConfigParserProperty
from kivy.properties  import StringProperty
from kivy.animation   import Animation
from kivy.factory     import Factory
from kivy.metrics     import dp
from kivy.config      import ConfigParser
from kivy.clock       import Clock, mainthread
from kivy.app         import App

# ==============================================================================
# IMPORT REQUIRED LIBRARY MODULES
# ==============================================================================
from lib import astronomical       as astro
from lib import derivedVariables   as derive
from lib import observationFormat  as observation
from lib import sager              as sagerForecast
from lib import requestAPI
from lib import websocket
from lib import settings
from lib import forecast
from lib import system

# ==============================================================================
# IMPORT REQUIRED SYSTEM MODULES
# ==============================================================================
from twisted.internet import reactor, ssl
from functools        import partial
from threading        import Thread
from datetime         import datetime, date, time, timedelta
from optparse         import OptionParser
import requests
import pytz
import math
import json
import sys

# ==============================================================================
# IMPORT REQUIRED KIVY GRAPHICAL AND SETTINGS MODULES
# ==============================================================================
from kivy.uix.relativelayout import RelativeLayout
from kivy.uix.screenmanager  import Screen
from kivy.uix.togglebutton   import ToggleButton
from kivy.uix.scrollview     import ScrollView
from kivy.uix.gridlayout     import GridLayout
from kivy.uix.modalview      import ModalView
from kivy.uix.boxlayout      import BoxLayout
from kivy.uix.settings       import SettingsWithSidebar, SettingOptions
from kivy.uix.settings       import SettingString, SettingSpacer
from kivy.uix.button         import Button
from kivy.uix.widget         import Widget
from kivy.uix.popup          import Popup
from kivy.uix.label          import Label

# ==============================================================================
# DEFINE GLOBAL FUNCTIONS AND VARIABLES
# ==============================================================================
# Define global variables
NaN = float('NaN')

# ==============================================================================
# DEFINE 'WeatherFlowPiConsole' APP CLASS
# ==============================================================================
class wfpiconsole(App):

    # Define App class dictionary properties
    Obs = DictProperty      ([('rapidSpd','--'),       ('rapidDir','----'),  ('WindSpd','-----'),
                              ('WindGust','--'),       ('WindDir','---'),    ('AvgWind','--'),
                              ('MaxGust','--'),        ('RainRate','---'),   ('TodayRain','--'),
                              ('YesterdayRain','--'),  ('MonthRain','--'),   ('YearRain','--'),
                              ('Radiation','----'),    ('UVIndex','----'),   ('outTemp','--'),
                              ('outTempMin','---'),    ('outTempMax','---'), ('inTemp','--'),
                              ('inTempMin','---'),     ('inTempMax','---'),  ('Humidity','--'),
                              ('DewPoint','--'),       ('Pres','---'),       ('MaxPres','---'),
                              ('MinPres','---'),       ('PresTrend','----'), ('FeelsLike','----'),
                              ('StrikeDeltaT','-----'),('StrikeDist','--'),  ('StrikeFreq','----'),
                              ('Strikes3hr','-'),      ('StrikesToday','-'), ('StrikesMonth','-'),
                              ('StrikesYear','-')
                             ])
    Astro = DictProperty    ([('Sunrise',['-','-']),   ('Sunset',['-','-']), ('sunEvent',['-','-','-']),
                              ('SunAngle','-'),        ('ValidDate','--'),   ('Moonrise',['-','-']),
                              ('Moonset',['-','-']),   ('NewMoon','--'),     ('FullMoon','--'),
                              ('Phase','---')
                             ])
    MetData = DictProperty  ([('Weather','Building'),   ('Temp','--'),         ('Precip','--'),
                              ('WindSpd','--'),         ('WindDir','--'),      ('Valid','--')
                             ])
    Sager = DictProperty    ([('Forecast','--'),('Issued','--')])
    Version = DictProperty  ([('Latest','-')])

    # Define App class configParser properties
    BarometerMax = ConfigParserProperty('-','System', 'BarometerMax','wfpiconsole')
    BarometerMin = ConfigParserProperty('-','System', 'BarometerMin','wfpiconsole')
    TimeFormat   = ConfigParserProperty('-','Display','TimeFormat',  'wfpiconsole')
    DateFormat   = ConfigParserProperty('-','Display','DateFormat',  'wfpiconsole')
    IndoorTemp   = ConfigParserProperty('-','Display','IndoorTemp',  'wfpiconsole')

<<<<<<< HEAD
=======
    # Define App class numeric properties
    unitChange = NumericProperty(0)
    
>>>>>>> a8d8d904
    # BUILD 'WeatherFlowPiConsole' APP CLASS
    # --------------------------------------------------------------------------
    def build(self):

        # Load user configuration from wfpiconsole.ini and define Settings panel
        # type
        self.config = ConfigParser(allow_no_value=True,name='wfpiconsole')
        self.config.optionxform = str
        self.config.read('wfpiconsole.ini')
        self.settings_cls = SettingsWithSidebar
        
        Tz = pytz.timezone(self.config['Station']['Timezone'])
        self.oldTime = datetime.now(pytz.utc).astimezone(Tz)

        # Force window size if required based on hardware type
        if self.config['System']['Hardware'] == 'Pi4':
            Window.size = (800,480)
            Window.borderless = 1
            Window.top = 0
        elif self.config['System']['Hardware'] == 'Other':
            Window.size = (800,480)

        # Initialise Sunrise and Sunset time, Moonrise and Moonset time, and
        # MetOffice or DarkSky weather forecast
        astro.SunriseSunset(self.Astro,self.config)
        astro.MoonriseMoonset(self.Astro,self.config)
        forecast.Download(self.MetData,self.config)

        # Generate Sager Weathercaster forecast
        thread = Thread(target=sagerForecast.Generate, args=(self.Sager,self.config), name="Sager").start()

        # Initialise websocket connection
        self.WebsocketConnect()

        # Schedule function calls
        Clock.schedule_interval(self.UpdateMethods,1.0)
        Clock.schedule_interval(partial(astro.sunTransit,self.Astro,self.config),1.0)
        Clock.schedule_interval(partial(astro.moonPhase ,self.Astro,self.config),1.0)
        Clock.schedule_once(lambda dt: system.checkVersion(self.Version,self.config,updateNotif))  

    # BUILD 'WeatherFlowPiConsole' APP CLASS SETTINGS
    # --------------------------------------------------------------------------
    def build_settings(self,settingsScreen):

        # Register setting types
        settingsScreen.register_type('ScrollOptions',     SettingScrollOptions)
        settingsScreen.register_type('FixedOptions',      SettingFixedOptions)
        settingsScreen.register_type('ToggleTemperature', SettingToggleTemperature)

        # Add required panels to setting screen. Remove Kivy settings panel
        settingsScreen.add_json_panel('Display',          self.config, data = settings.JSON('Display'))
        settingsScreen.add_json_panel('Primary Panels',   self.config, data = settings.JSON('Primary'))
        settingsScreen.add_json_panel('Secondary Panels', self.config, data = settings.JSON('Secondary'))
        settingsScreen.add_json_panel('Units',            self.config, data = settings.JSON('Units'))
        settingsScreen.add_json_panel('Feels Like',       self.config, data = settings.JSON('FeelsLike'))
        self.use_kivy_settings = False

    # OVERLOAD 'on_config_change' TO MAKE NECESSARY CHANGES TO CONFIG VALUES
    # WHEN REQUIRED
    # --------------------------------------------------------------------------
    def on_config_change(self,config,section,key,value):

        # Update current weather forecast and Sager Weathercaster forecast when
        # temperature or wind speed units are changed
        if section == 'Units' and key in ['Temp','Wind']:
            if self.config['Station']['Country'] == 'GB':
                forecast.ExtractMetOffice(self.MetData,self.config)
            else:
                forecast.ExtractDarkSky(self.MetData,self.config)
            if key == 'Wind' and 'Dial' in self.Sager:
                self.Sager['Dial']['Units'] = value
                self.Sager['Forecast'] = sagerForecast.getForecast(self.Sager['Dial'])

        # Update "Feels Like" temperature cutoffs in wfpiconsole.ini and the
        # settings screen when temperature units are changed
        if section == 'Units' and key == 'Temp':
            for Field in self.config['FeelsLike']:
                if 'c' in value:
                    Temp = str(round((float(self.config['FeelsLike'][Field])-32) * 5/9))
                    self.config.set('FeelsLike',Field,Temp)
                elif 'f' in value:
                    Temp = str(round(float(self.config['FeelsLike'][Field])*9/5 + 32))
                    self.config.set('FeelsLike',Field,Temp)
            self.config.write()
            panels = self._app_settings.children[0].content.panels
            for Field in self.config['FeelsLike']:
                for panel in panels.values():
                    if panel.title == 'Feels Like':
                        for item in panel.children:
                            if isinstance(item,Factory.SettingToggleTemperature):
                                if item.title.replace(' ','') == Field:
                                    item.value = self.config['FeelsLike'][Field]

        # Update barometer limits when pressure units are changed
        if section == 'Units' and key == 'Pressure':
            Units = ['mb','hpa','inhg','mmhg']
            Max = ['1050','1050','31.0','788']
            Min = ['950','950','28.0','713']
            self.config.set('System','BarometerMax',Max[Units.index(value)])
            self.config.set('System','BarometerMin',Min[Units.index(value)])

        # Update display when any units are changed
        if section == 'Units' or section == 'FeelsLike':
            if self.config['Station']['TempestID']:
                Thread(target=websocket.Tempest, args=(self.Obs['TempestMsg'],self), name='Tempest').start()
                Thread(target=websocket.rapidWind, args=(self.Obs['RapidMsg'],self), name="rapidWind").start()
            if self.config['Station']['SkyID']:
                Thread(target=websocket.Sky, args=(self.Obs['SkyMsg'],self), name="Sky").start()
                Thread(target=websocket.rapidWind, args=(self.Obs['RapidMsg'],self), name="rapidWind").start()
            if self.config['Station']['OutAirID']:
                Thread(target=websocket.outdoorAir, args=(self.Obs['outAirMsg'],self), name="outdoorAir").start()
            if self.config['Station']['InAirID']:
                Thread(target=websocket.indoorAir, args=(self.Obs['inAirMsg'],self), name="indoorAir").start()
        import threading        
        for thread in threading.enumerate(): 
            print(thread.name)         

        # Update primary and secondary panels displayed on CurrentConditions
        # screen
        if section in ['PrimaryPanels','SecondaryPanels']:
            for Panel,Type in App.get_running_app().config['PrimaryPanels'].items():
                if Panel == key:
                    self.CurrentConditions.ids[Panel].clear_widgets()
                    self.CurrentConditions.ids[Panel].add_widget(eval(Type + 'Panel')())
                    break

        # Update button layout displayed on CurrentConditions screen
        if section == 'SecondaryPanels':
            ii = 0
            self.CurrentConditions.buttonList = []
            Button = ['Button' + Num for Num in ['One','Two','Three','Four','Five','Six']]
            for Panel, Type in App.get_running_app().config['SecondaryPanels'].items():
                self.CurrentConditions.ids[Button[ii]].clear_widgets()
                if Type and Type != 'None':
                    self.CurrentConditions.ids[Button[ii]].add_widget(eval(Type + 'Button')())
                    self.CurrentConditions.buttonList.append([Button[ii],Panel,Type,'Primary'])
                    ii += 1

            # Change 'None' for secondary panel selection to blank in config
            # file
            if value == 'None':
                self.config.set(section,key,'')
                self.config.write()
                panels = self._app_settings.children[0].content.panels
                for panel in panels.values():
                    if panel.title == 'Secondary Panels':
                        for item in panel.children:
                            if isinstance(item,Factory.SettingOptions):
                                if item.title.replace(' ','') == key:
                                    item.value = ''
                                    break

    # CONNECT TO THE SECURE WEATHERFLOW WEBSOCKET SERVER
    # --------------------------------------------------------------------------
    def WebsocketConnect(self):        
        Template = 'ws://ws.weatherflow.com/swd/data?api_key={}'
        Server = Template.format(self.config['Keys']['WeatherFlow'])
        self._factory = WeatherFlowClientFactory(Server,self)
        reactor.connectTCP('ws.weatherflow.com',80,self._factory)

    # SEND MESSAGE TO THE WEATHERFLOW WEBSOCKET SERVER
    # --------------------------------------------------------------------------
    def WebsocketSendMessage(self,Message):
        Message = Message.encode('utf8')
        proto = self._factory._proto
        if Message and proto:
            proto.sendMessage(Message)

    # DECODE THE WEATHERFLOW WEBSOCKET MESSAGE
    # --------------------------------------------------------------------------
    def WebsocketDecodeMessage(self,Msg):

        # Extract type of received message
        Type = Msg['type']

        # Start listening for device observations and events upon connection of
        # websocket based on device IDs specified in user configuration file
        if Type == 'connection_opened':
            if self.config['Station']['TempestID']:
                self.WebsocketSendMessage('{"type":"listen_start",' +
                                          ' "device_id":' + self.config['Station']['TempestID'] + ',' +
                                          ' "id":"Sky"}')
                self.WebsocketSendMessage('{"type":"listen_rapid_start",' +
                                          ' "device_id":' + self.config['Station']['TempestID'] + ',' +
                                          ' "id":"rapidWind"}')
            elif self.config['Station']['SkyID']:
                self.WebsocketSendMessage('{"type":"listen_start",' +
                                          ' "device_id":' + self.config['Station']['SkyID'] + ',' +
                                          ' "id":"Sky"}')
                self.WebsocketSendMessage('{"type":"listen_rapid_start",' +
                                          ' "device_id":' + self.config['Station']['SkyID'] + ',' +
                                          ' "id":"rapidWind"}')
            if self.config['Station']['OutAirID']:
                self.WebsocketSendMessage('{"type":"listen_start",' +
                                          ' "device_id":' + self.config['Station']['OutAirID'] + ',' +
                                          ' "id":"OutdoorAir"}')
            if self.config['Station']['InAirID']:
                self.WebsocketSendMessage('{"type":"listen_start",' +
                                          ' "device_id":' + self.config['Station']['InAirID'] + ',' +
                                          ' "id":"IndoorAir"}')

        # Extract observations from obs_sky websocket message
        elif Type == 'obs_st':
            Thread(target=websocket.Tempest, args=(Msg,self), name="Tempest").start()

        # Extract observations from obs_sky websocket message
        elif Type == 'obs_sky':
<<<<<<< HEAD
            Thread(target=websocket.Sky, args=(Msg,self), name="Sky").start()
=======
            Tz = pytz.timezone(self.config['Station']['Timezone'])
            Now = datetime.now(pytz.utc).astimezone(Tz)
            if self.oldTime:
            	print(Now.strftime("%d/%m/%y %H:%M:%S"), " Sky message recieved (" + str(round((Now-self.oldTime).total_seconds()))  + ")"  )
            self.oldTime = Now
            websocket.Sky(Msg,self)
>>>>>>> a8d8d904

        # Extract observations from obs_air websocket message based on device
        # ID
        elif Type == 'obs_air':
            if self.config['Station']['InAirID']:
                if Msg['device_id'] == int(self.config['Station']['InAirID']):
                    Thread(target=websocket.indoorAir, args=(Msg,self), name="indoorAir").start()
            if self.config['Station']['OutAirID']:
                if Msg['device_id'] == int(self.config['Station']['OutAirID']):
                    Thread(target=websocket.outdoorAir, args=(Msg,self), name="outdoorAir").start()

        # Extract observations from rapid_wind websocket message
        elif Type == 'rapid_wind':
            Thread(target=websocket.rapidWind, args=(Msg,self), name="rapidWind").start()

        # Extract observations from evt_strike websocket message and open
        # secondary lightning panel to show strike has been detected if required
        elif Type == 'evt_strike':

            # Extract observations from evt_strike websocket message
            Thread(target=websocket.evtStrike, args=(Msg,self), name="evt_strike").start()

            # Open secondary lightning panel to show strike has been detected
            if self.config['Display']['LightningPanel'] == '1':
                for ii,Button in enumerate(self.CurrentConditions.buttonList):
                    if "Lightning" in Button[2]:
                        newButton = self.config[Button[3] + 'Panels'][Button[1]]
                        self.CurrentConditions.ids[Button[1]].clear_widgets()
                        self.CurrentConditions.ids[Button[1]].add_widget(eval(Button[2] + 'Panel')())
                        self.CurrentConditions.ids[Button[0]].clear_widgets()
                        self.CurrentConditions.ids[Button[0]].add_widget(eval(newButton + 'Button')())
                        self.CurrentConditions.buttonList[ii] = [Button[0],Button[1],newButton,'Secondary']
                        break

            # If lightning panel is open, animate lightning bolt icon
            if hasattr(self,'LightningPanel'):
                self.LightningPanel.LightningBoltAnim()

    # UPDATE 'WeatherFlowPiConsole' APP CLASS METHODS AT REQUIRED INTERVALS
    # --------------------------------------------------------------------------
    def UpdateMethods(self,dt):

        # Get current time in station timezone
        Tz = pytz.timezone(self.config['Station']['Timezone'])
        Now = datetime.now(pytz.utc).astimezone(Tz)
        Now = Now.replace(microsecond=0)
        
        # At 5 minutes past each hour, download a new forecast for the Station
        # location
        if (Now.minute,Now.second) == (5,0):
            forecast.Download(self.MetData,self.config)

        # At the top of each hour update the on-screen forecast for the Station
        # location
        if self.config['Station']['Country'] == 'GB':
            if Now.hour > self.MetData['Time'].hour or Now.date() > self.MetData['Time'].date():
                forecast.ExtractMetOffice(self.MetData,self.config)
                self.MetData['Time'] = Now
        elif self.config['Keys']['DarkSky']:
            if Now.hour > self.MetData['Time'].hour or Now.date() > self.MetData['Time'].date():
                forecast.ExtractDarkSky(self.MetData,self.config)
                self.MetData['Time'] = Now

        # Once sunset has passed, calculate new sunrise/sunset times
        if Now > self.Astro['Sunset'][0]:
            self.Astro = astro.SunriseSunset(self.Astro,self.config)

        # Once moonset has passed, calculate new moonrise/moonset times
        if Now > self.Astro['Moonset'][0]:
            self.Astro = astro.MoonriseMoonset(self.Astro,self.config)

        # At midnight, update Sunset, Sunrise, Moonrise and Moonset Kivy Labels
        if Now.time() == time(0,0,0):
            self.Astro = astro.Format(self.Astro,self.config,"Sun")
            self.Astro = astro.Format(self.Astro,self.config,"Moon")

# ==============================================================================
# CurrentConditions SCREEN CLASS
# ==============================================================================
class CurrentConditions(Screen):

    # INITIALISE 'CurrentConditions' SCREEN CLASS
    # --------------------------------------------------------------------------
    def __init__(self,**kwargs):
        super(CurrentConditions,self).__init__(**kwargs)
        Clock.schedule_once(self.AddPanels)
        App.get_running_app().CurrentConditions = self

    # ADD PANELS TO CURRENT CONDITIONS SCREEN ACCORDING TO USER DEFINED LAYOUT
    # --------------------------------------------------------------------------
    def AddPanels(self,dt):

        # Add primary panels to CurrentConditions screen
        for Panel, Type in App.get_running_app().config['PrimaryPanels'].items():
            self.manager.ids.CurrentConditions.ids[Panel].add_widget(eval(Type + 'Panel')())

        # Add secondary panel buttons to CurrentConditions screen
        self.buttonList = []
        ii = 0
        Button = ['Button' + Num for Num in ['One','Two','Three','Four','Five','Six']]
        for Panel, Type in App.get_running_app().config['SecondaryPanels'].items():
            if Type:
                self.manager.ids.CurrentConditions.ids[Button[ii]].add_widget(eval(Type + 'Button')())
                self.buttonList.append([Button[ii],Panel,Type,'Primary'])
                ii += 1

    # SWITCH BETWEEN DIFFERENT PANELS ON CURRENT CONDITIONS SCREEN
    # --------------------------------------------------------------------------
    def SwitchPanel(self,Instance):

        # Determine ID of button that has been pressed
        for id,Object in App.get_running_app().CurrentConditions.ids.items():
            if Object == Instance.parent.parent:
                break

        # Extract entry in buttonList that correponds to the button that has
        # been pressed
        for ii,Button in enumerate(App.get_running_app().CurrentConditions.buttonList):
            if Button[0] == id:
                break

        # Determine new button type
        newButton = App.get_running_app().config[Button[3] + 'Panels'][Button[1]]

        # Switch panel
        App.get_running_app().CurrentConditions.ids[Button[1]].clear_widgets()
        App.get_running_app().CurrentConditions.ids[Button[1]].add_widget(eval(Button[2] + 'Panel')())
        App.get_running_app().CurrentConditions.ids[Button[0]].clear_widgets()
        App.get_running_app().CurrentConditions.ids[Button[0]].add_widget(eval(newButton + 'Button')())

        # Update button list
        if Button[3] == 'Primary':
            App.get_running_app().CurrentConditions.buttonList[ii] = [Button[0],Button[1],newButton,'Secondary']
        elif Button[3] == 'Secondary':
            App.get_running_app().CurrentConditions.buttonList[ii] = [Button[0],Button[1],newButton,'Primary']

# ==============================================================================
# ForecastPanel RELATIVE LAYOUT CLASS
# ==============================================================================
class ForecastPanel(RelativeLayout):
    pass

class ForecastButton(RelativeLayout):
    pass

# ==============================================================================
# SagerPanel RELATIVE LAYOUT CLASS
# ==============================================================================
class SagerPanel(RelativeLayout):
    pass

class SagerButton(RelativeLayout):
    pass

# ==============================================================================
# TemperaturePanel RELATIVE LAYOUT CLASS
# ==============================================================================
class TemperaturePanel(RelativeLayout):

    # Define TemperaturePanel class properties
    feelsLike = StringProperty('-')
    
    # INITIALISE 'TemperaturePanel' RELATIVE LAYOUT CLASS
    # --------------------------------------------------------------------------
    def __init__(self,**kwargs):
        super(TemperaturePanel,self).__init__(**kwargs)
        Clock.schedule_once(lambda dt: self.feelsLikeIcon())
        App.get_running_app().TemperaturePanel = self
      
    # SET "FEELS LIKE" ICON (uses mainthread)
    # --------------------------------------------------------------------------
    @mainthread    
    def feelsLikeIcon(self):
        self.feelsLike = App.get_running_app().Obs['FeelsLike'][3]

class TemperatureButton(RelativeLayout):
    pass

# ==============================================================================
# WindSpeedPanel RELATIVE LAYOUT CLASS
# ==============================================================================
class WindSpeedPanel(RelativeLayout):

    # Define WindSpeedPanel class properties
    rapidWindDir = NumericProperty(0)
    meanWindDir = StringProperty('-')
    meanWindSpd = StringProperty('-')

    # INITIALISE 'WindSpeedPanel' RELATIVE LAYOUT CLASS
    # --------------------------------------------------------------------------
    def __init__(self,**kwargs):
        super(WindSpeedPanel,self).__init__(**kwargs)
        Clock.schedule_once(lambda dt: self.meanWindIcons())
        App.get_running_app().WindSpeedPanel = self

    # ANIMATE WIND ROSE DIRECTION ARROW (uses mainthread)
    # --------------------------------------------------------------------------
    @mainthread
    def WindRoseAnimation(self,newDirec,oldDirec):

        # Calculate change in wind direction over last Rapid-Wind period
        WindShift = newDirec - oldDirec

        # Animate Wind Rose at constant speed between old and new Rapid-Wind
        # wind direction
        if WindShift >= -180 and WindShift <= 180:
            Anim = Animation(rapidWindDir=newDirec,duration=2*abs(WindShift)/360)
            Anim.start(self)
        elif WindShift > 180:
            Anim = Animation(rapidWindDir=0.1,duration=2*oldDirec/360) + Animation(rapidWindDir=newDirec,duration=2*(360-newDirec)/360)
            Anim.start(self)
        elif WindShift < -180:
            Anim = Animation(rapidWindDir=359.9,duration=2*(360-oldDirec)/360) + Animation(rapidWindDir=newDirec,duration=2*newDirec/360)
            Anim.start(self)

    # Fix Wind Rose angle at 0/360 degree discontinuity
    def on_rapidWindDir(self,item,rapidWindDir):
        if rapidWindDir == 0.1:
            item.rapidWindDir = 360
        if rapidWindDir == 359.9:
            item.rapidWindDir = 0
            
    # SET MEAN WIND SPEED AND DIRECTION ICONS (uses mainthread)
    # --------------------------------------------------------------------------   
    @mainthread
    def meanWindIcons(self):
        self.meanWindDir = App.get_running_app().Obs['WindDir'][2]
        self.meanWindSpd = App.get_running_app().Obs['WindSpd'][3]

class WindSpeedButton(RelativeLayout):
    pass

# ==============================================================================
# SunriseSunsetPanel RELATIVE LAYOUT CLASS
# ==============================================================================
class SunriseSunsetPanel(RelativeLayout):
    pass

class SunriseSunsetButton(RelativeLayout):
    pass

# ==============================================================================
# MoonPhasePanel RELATIVE LAYOUT CLASS
# ==============================================================================
class MoonPhasePanel(RelativeLayout):
    pass

class MoonPhaseButton(RelativeLayout):
    pass

# ==============================================================================
# RainfallPanel RELATIVE LAYOUT CLASS
# ==============================================================================
class RainfallPanel(RelativeLayout):

    # Define RainfallPanel class properties
    realtimeClock = StringProperty('--')
    xRainAnim     = NumericProperty(0)
    yRainAnim     = NumericProperty(-1)

    # INITIALISE 'RainfallPanel' RELATIVE LAYOUT CLASS
    # --------------------------------------------------------------------------
    def __init__(self,**kwargs):
        super(RainfallPanel,self).__init__(**kwargs)
        Clock.schedule_once(self.Clock)
        App.get_running_app().RainfallPanel = self

    # ANIMATE RAIN RATE ICON
    # --------------------------------------------------------------------------
    def RainRateAnimation(self):

        # Get current rain rate and convert to float
        RainRate = float(App.get_running_app().Obs['RainRate'][3])

        # Define required animation variables
        x0 = -1
        xt = 0
        t = 50

        # Set RainRate level y position
        if RainRate == 0:
            self.yRainAnim = x0
        elif RainRate < 50.0:
            A = (xt-x0)/t**0.5 * RainRate**0.5 + x0
            B = (xt-x0)/t**0.3 * RainRate**0.3 + x0
            C = (1 + math.tanh(RainRate-3))/2
            self.yRainAnim = (A + C * (B-A))
        else:
            self.yRainAnim = xt

        # Animate RainRate level x position
        if RainRate == 0:
            if hasattr(self,'Anim'):
                self.Anim.stop(self)
                delattr(self,'Anim')
        else:
            if not hasattr(self,'Anim'):
                self.Anim = Animation(xRainAnim=-0.875,duration=12)
                self.Anim += Animation(xRainAnim=-0.875,duration=12)
                self.Anim.repeat = True
                self.Anim.start(self)

    # Loop RainRate animation in the x direction
    def on_xRainAnim(self,item,xRainAnim):
        if round(xRainAnim,3) == -0.875:
            item.xRainAnim = 0

    # DEFINE DATE AND TIME IN STATION TIMEZONE
    # --------------------------------------------------------------------------
    def Clock(self,dt):

        # Define time and date format based on user settings
        if App.get_running_app().TimeFormat == '12 hr':
            TimeFormat = '%I:%M:%S %p'
        else:
            TimeFormat = '%H:%M:%S'
        if  App.get_running_app().DateFormat == 'Mon, Jan 01 0000':
            DateFormat = '%a, %b %d %Y'
        elif App.get_running_app().DateFormat == 'Monday, 01 Jan 0000':
            DateFormat = '%A, %d %b %Y'
        elif App.get_running_app().DateFormat == 'Monday, Jan 01 0000':
            DateFormat = '%A, %b %d %Y'
        else:
            DateFormat = '%a, %d %b %Y'

        # Get current time in station time zone
        Tz = pytz.timezone(App.get_running_app().config['Station']['Timezone'])
        Now = datetime.now(pytz.utc).astimezone(Tz)

        # Format realtimeClock
        self.realtimeClock = Now.strftime(DateFormat + '\n' + TimeFormat)
        Clock.schedule_once(self.Clock,1)

class RainfallButton(RelativeLayout):
    pass

# ==============================================================================
# LightningPanel RELATIVE LAYOUT CLASS
# ==============================================================================
class LightningPanel(RelativeLayout):

    # Define LightningPanel class properties
    xLightningBolt = NumericProperty(0)

    # INITIALISE 'LightningPanel' RELATIVE LAYOUT CLASS
    # --------------------------------------------------------------------------
    def __init__(self,**kwargs):
        super(LightningPanel,self).__init__(**kwargs)
        App.get_running_app().LightningPanel = self

    # ANIMATE LIGHTNING BOLT ICON WHEN STRIKE IS DETECTED
    # --------------------------------------------------------------------------
    def LightningBoltAnim(self):
        Anim = Animation(xLightningBolt=5,t='out_quad',d=0.02) + Animation(xLightningBolt=0,t='out_elastic',d=0.5)
        Anim.start(self)

class LightningButton(RelativeLayout):
    pass

# ==============================================================================
# BarometerPanel RELATIVE LAYOUT CLASS
# ==============================================================================
class BarometerPanel(RelativeLayout):

    # Define BarometerPanel class properties
    barometerArrow = StringProperty('-')
    
    # INITIALISE 'BarometerPanel' RELATIVE LAYOUT CLASS
    # --------------------------------------------------------------------------
    def __init__(self,**kwargs):
        super(BarometerPanel,self).__init__(**kwargs)
        Clock.schedule_once(lambda dt: self.setArrow())
        App.get_running_app().BarometerPanel = self
      
    # SET BAROMETER ARROW FOR CURRENT PRESSURE (uses mainthread)
    # --------------------------------------------------------------------------
    @mainthread    
    def setArrow(self):
        self.barometerArrow = App.get_running_app().Obs['Pres'][2]

class BarometerButton(RelativeLayout):
    pass

# ==============================================================================
# Credits AND UpdateNotification POPUP CLASSES
# ==============================================================================
class Credits(ModalView):
    pass

class updateNotif(ModalView):
    pass

# ==============================================================================
# SettingScrollOptions SETTINGS CLASS
# ==============================================================================
class SettingScrollOptions(SettingOptions):

    def _create_popup(self,instance):

        # Create the popup and scrollview
        content         = BoxLayout(orientation='vertical', spacing='5dp')
        scrollview      = ScrollView(do_scroll_x=False, bar_inactive_color=[.7, .7, .7, 0.9], bar_width=4)
        scrollcontent   = GridLayout(cols=1, spacing='5dp', size_hint=(0.95, None))
        self.popup      = Popup(content=content, title=self.title, size_hint=(0.25, 0.8),
                                auto_dismiss=False, separator_color=[1,1,1,1])

        # Add all the options to the ScrollView
        scrollcontent.bind(minimum_height=scrollcontent.setter('height'))
        content.add_widget(Widget(size_hint_y=None, height=dp(1)))
        uid = str(self.uid)
        for option in self.options:
            state = 'down' if option == self.value else 'normal'
            btn = ToggleButton(text=option, state=state, group=uid, height=dp(58), size_hint=(0.9, None))
            btn.bind(on_release=self._set_option)
            scrollcontent.add_widget(btn)

        # Finally, add a cancel button to return on the previous panel
        scrollview.add_widget(scrollcontent)
        content.add_widget(scrollview)
        content.add_widget(SettingSpacer())
        btn = Button(text='Cancel', height=dp(58), size_hint=(1, None))
        btn.bind(on_release=self.popup.dismiss)
        content.add_widget(btn)
        self.popup.open()

# ==============================================================================
# SettingFixedOptions SETTINGS CLASS
# ==============================================================================
class SettingFixedOptions(SettingOptions):

    def _create_popup(self, instance):

        # Create the popup
        content     = BoxLayout(orientation='vertical', spacing='5dp')
        self.popup  = Popup(content=content, title=self.title, size_hint=(0.25, None),
                            auto_dismiss=False, separator_color=[1,1,1,1], height=134+min(len(self.options),4) * 63)

        # Add all the options to the Popup
        content.add_widget(Widget(size_hint_y=None, height=1))
        uid = str(self.uid)
        for option in self.options:
            state = 'down' if option == self.value else 'normal'
            btn = ToggleButton(text=option, state=state, group=uid, height=dp(58), size_hint=(1, None))
            btn.bind(on_release=self._set_option)
            content.add_widget(btn)

        # Add a cancel button to return on the previous panel
        content.add_widget(SettingSpacer())
        btn = Button(text='Cancel', height=dp(58), size_hint=(1, None))
        btn.bind(on_release=self.popup.dismiss)
        content.add_widget(btn)
        self.popup.open()

# ==============================================================================
# SettingToggleTemperature SETTINGS CLASS
# ==============================================================================
class SettingToggleTemperature(SettingString):

    def _create_popup(self, instance):

        # Get temperature units from config file
        config = App.get_running_app().config
        Units = '[sup]o[/sup]' + config['Units']['Temp'].upper()

        # Create Popup layout
        content     = BoxLayout(orientation='vertical', spacing='5dp')
        self.popup  = Popup(content=content, title=self.title, size_hint=(0.25, None),
                            auto_dismiss=False, separator_color=[1,1,1,0], height='234dp')
        content.add_widget(SettingSpacer())

        # Create the label to show the numeric value
        self.Label = Label(text=self.value+Units, markup=True, font_size='24sp', size_hint_y=None, height='50dp', halign='left')
        content.add_widget(self.Label)

        # Add a plus and minus increment button to change the value by +/- one
        btnlayout = BoxLayout(size_hint_y=None, height='50dp', spacing='5dp')
        btn = Button(text='-')
        btn.bind(on_press=self._minus_value)
        btnlayout.add_widget(btn)
        btn = Button(text='+')
        btn.bind(on_press=self._plus_value)
        btnlayout.add_widget(btn)
        content.add_widget(btnlayout)
        content.add_widget(SettingSpacer())

        # Add an OK button to set the value, and a cancel button to return to
        # the previous panel
        btnlayout = BoxLayout(size_hint_y=None, height='50dp', spacing='5dp')
        btn = Button(text='Ok')
        btn.bind(on_release=self._set_value)
        btnlayout.add_widget(btn)
        btn = Button(text='Cancel')
        btn.bind(on_release=self.popup.dismiss)
        btnlayout.add_widget(btn)
        content.add_widget(btnlayout)

        # Open the popup
        self.popup.open()

    def _set_value(self,instance):
        if '[sup]o[/sup]C' in self.Label.text:
            Units = '[sup]o[/sup]C'
        else:
            Units = '[sup]o[/sup]F'
        self.value = self.Label.text.replace(Units,'')
        self.popup.dismiss()

    def _minus_value(self,instance):
        if '[sup]o[/sup]C' in self.Label.text:
            Units = '[sup]o[/sup]C'
        else:
            Units = '[sup]o[/sup]F'
        Value = int(self.Label.text.replace(Units,'')) - 1
        self.Label.text = str(Value) + Units

    def _plus_value(self,instance):
        if '[sup]o[/sup]C' in self.Label.text:
            Units = '[sup]o[/sup]C'
        else:
            Units = '[sup]o[/sup]F'
        Value = int(self.Label.text.replace(Units,'')) + 1
        self.Label.text = str(Value) + Units

# ==============================================================================
# RUN APP
# ==============================================================================
if __name__ == '__main__':
    log.startLogging(sys.stdout)
    wfpiconsole().run()<|MERGE_RESOLUTION|>--- conflicted
+++ resolved
@@ -202,12 +202,6 @@
     DateFormat   = ConfigParserProperty('-','Display','DateFormat',  'wfpiconsole')
     IndoorTemp   = ConfigParserProperty('-','Display','IndoorTemp',  'wfpiconsole')
 
-<<<<<<< HEAD
-=======
-    # Define App class numeric properties
-    unitChange = NumericProperty(0)
-    
->>>>>>> a8d8d904
     # BUILD 'WeatherFlowPiConsole' APP CLASS
     # --------------------------------------------------------------------------
     def build(self):
@@ -415,16 +409,12 @@
 
         # Extract observations from obs_sky websocket message
         elif Type == 'obs_sky':
-<<<<<<< HEAD
             Thread(target=websocket.Sky, args=(Msg,self), name="Sky").start()
-=======
             Tz = pytz.timezone(self.config['Station']['Timezone'])
             Now = datetime.now(pytz.utc).astimezone(Tz)
             if self.oldTime:
             	print(Now.strftime("%d/%m/%y %H:%M:%S"), " Sky message recieved (" + str(round((Now-self.oldTime).total_seconds()))  + ")"  )
             self.oldTime = Now
-            websocket.Sky(Msg,self)
->>>>>>> a8d8d904
 
         # Extract observations from obs_air websocket message based on device
         # ID
