# WeatherFlow PiConsole
Raspberry Pi Python console for the Weather Flow Smart Home Weather Station. The 
console uses the WeatherFlow REST API and websocket to stream data from your 
Weather Flow Smart Home Weather Station in real time via the internet. As soon 
as the data from your station reaches the WeatherFlow servers, it is pushed 
immediately to the console, including the 3-second rapid fire wind updates.   

Many of the graphical elements in the console are based on the Weather34 Home
Weather Station Template (https://www.weather34.com/homeweatherstation/) 
copyright 2015-2019 Brian Underdown. The Weather34 Home Weather Station Template 
is licensed under a Creative Commons Attribution-NonCommercial-NoDerivatives 4.0 
International License.

http://weatherflow.com/smart-home-weather-stations/  
https://community.weatherflow.com/

## Contents

**[Installation Instructions](#installation-instructions)**<br>
**[Update Instructions](#update-instructions)**<br>
**[Auto-Start Instructions](#auto-start-instructions)**<br>

## Installation Instructions

The installation of the WeatherFlow PiConsole is fully automated, and can
be started from the terminal with a single command. The initial installation 
should take ~1 hour.

The automated installer assumes you have already sucesfully setup your Raspberry 
Pi and have installed Raspbian Stretch with Desktop. You should have also attached 
the touch screen, and have either a keyboard and mouse attached directly to the Pi, 
or have accessesd the Pi remotely through SSH/VNC. If you are starting from 
scratch, some of these links may help get you started:

* https://www.raspberrypi.org/downloads/raspbian/
* https://www.raspberrypi.org/documentation/configuration/security.md
* https://www.raspberrypi.org/documentation/remote-access/ssh/
* https://www.raspberrypi.org/documentation/remote-access/vnc/

### One-Step Automated Install

The WeatherFlow PiConsole can be installed quickly and conveniently with the following 
command:
```
curl -sSL https://peted-davis.github.io/wfpiconsole | bash
```
Piping a command directly to ```bash``` is controversial, as it prevents you from 
reading code that is about to run on your system. If you are worried about the contents
of the installer, please examine the [first](https://raw.githubusercontent.com/peted-davis/peted-davis.github.io/master/wfpiconsole) 
<<<<<<< HEAD
and second install files in the Git repository before running the install command.
=======
and [second](https://raw.githubusercontent.com/peted-davis/WeatherFlow_PiConsole/master/wfpiconsole.sh) 
install files in the Git repository before running the install command.
>>>>>>> a09f680d

### Configure and Run WeatherFlow PiConsole

As this will be the first time you have run the console, you'll be asked to enter 
a number of API keys required by the console to run. One API key is needed 
determine the the station location (country) from its latitude/longitude, 
one needed to download an apppropriate weather forecast for your location, 
and one needed to download the closest METAR information for your location.  

First, go to http://www.geonames.org/login and register for a new account. Once
you have registered, go to your account (http://www.geonames.org/manageaccount)
and activate "Free Web Services". Once this is done, your username will be your
'GeoNames' API key.

Next, if you live in the UK go to the UK MetOffice DataPoint homepage
(https://www.metoffice.gov.uk/datapoint), and register for a new account. You'll
be given an API key that will be you 'MetOffice' API key.

If you live outside the UK, register instead for a DarkSky API account 
(https://darksky.net/dev/register). This will be your 'DarkSky' API key. The 
console requires you to enter either a MetOffice API key or a DarkSky API key.

Finally go to CheckWX Aviation Weather and register to enable access to the 
closest METAR information to you station location. 
(https://www.checkwx.com/signup). This will be your 'CheckWX' key.

Once you have registered for the required API keys, go ahead and run the console
for the first time using:

```
wfpiconsole start
```

You'll be asked to enter the API keys you have just signed-up for above, as well 
as information about your station. This includes your station ID and device ID 
for your outdoor Air and Sky modules. To find this information either open the 
WeatherFlow app or view your station page in a web browser. Click on the gear icon 
-> Stations -> [Station name] -> Status.

If all goes smoothly the console should automatically add the extra information 
it needs to your configuration file and then start running. You should not need 
to enter this information again.

Congratulations, you have installed the Raspberry Pi Python console for the 
Weather Flow Smart Home Weather Station.

## Update Instructions

The WeatherFlow PiConsole can be updated quickly and easily with the following 
command:
```
wfpiconsole update
```
The update process will retain your existing user settings, but may prompt for
input from time to time in order to add new functionality. Once the update has 
finished, restart the console using
```
wfpiconsole start
```

## Auto-Start Instructions

The WeatherFlow PiConsole can be configured to run automatically when the
Raspberry Pi powers up. To enable the console to start automatically, run
```
wfpiconsole autostart-enable
```
To stop the WeatherFlow PiConsole from starting automatically, run
```
wfpiconsole autostart-disable
```
If you are going to use the auto-start method, it is highly recommended that you 
can SSH into your Raspberry Pi, as the console can only be stopped using the 
stop command
```
wfpiconsole stop
```
or by a hard power down<|MERGE_RESOLUTION|>--- conflicted
+++ resolved
@@ -47,12 +47,8 @@
 Piping a command directly to ```bash``` is controversial, as it prevents you from 
 reading code that is about to run on your system. If you are worried about the contents
 of the installer, please examine the [first](https://raw.githubusercontent.com/peted-davis/peted-davis.github.io/master/wfpiconsole) 
-<<<<<<< HEAD
-and second install files in the Git repository before running the install command.
-=======
 and [second](https://raw.githubusercontent.com/peted-davis/WeatherFlow_PiConsole/master/wfpiconsole.sh) 
 install files in the Git repository before running the install command.
->>>>>>> a09f680d
 
 ### Configure and Run WeatherFlow PiConsole
 
